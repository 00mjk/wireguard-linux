--- conflicted
+++ resolved
@@ -17,16 +17,12 @@
 
 #ifdef CONFIG_MMU
 
-<<<<<<< HEAD
+#include <linux/mm_types.h>
+
 /*
  * Flush entire local TLB.  'sfence.vma' implicitly fences with the instruction
  * cache as well, so a 'fence.i' is not necessary.
  */
-=======
-#include <linux/mm_types.h>
-
-/* Flush entire local TLB */
->>>>>>> 0e710ac6
 static inline void local_flush_tlb_all(void)
 {
 	__asm__ __volatile__ ("sfence.vma" : : : "memory");
