--- conflicted
+++ resolved
@@ -1305,11 +1305,6 @@
 
 static const struct pv_apic_ops xen_apic_ops __initdata = {
 #ifdef CONFIG_X86_LOCAL_APIC
-<<<<<<< HEAD
-=======
-	.apic_write = xen_apic_write,
-	.apic_read = xen_apic_read,
->>>>>>> 93ded9b8
 	.setup_boot_clock = paravirt_nop,
 	.setup_secondary_clock = paravirt_nop,
 	.startup_ipi_hook = paravirt_nop,
