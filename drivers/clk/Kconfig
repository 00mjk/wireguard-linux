# SPDX-License-Identifier: GPL-2.0

config HAVE_CLK
	bool
	help
	  The <linux/clk.h> calls support software clock gating and
	  thus are a key power management tool on many systems.

config CLKDEV_LOOKUP
	bool
	select HAVE_CLK

config HAVE_CLK_PREPARE
	bool

config HAVE_LEGACY_CLK # TODO: Remove once all legacy users are migrated
	bool
	select HAVE_CLK
	help
	  Select this option when the clock API in <linux/clk.h> is implemented
	  by platform/architecture code. This method is deprecated. Modern
	  code should select COMMON_CLK instead and not define a custom
	  'struct clk'.

menuconfig COMMON_CLK
	bool "Common Clock Framework"
	depends on !HAVE_LEGACY_CLK
	select HAVE_CLK_PREPARE
	select CLKDEV_LOOKUP
	select SRCU
	select RATIONAL
	help
	  The common clock framework is a single definition of struct
	  clk, useful across many platforms, as well as an
	  implementation of the clock API in include/linux/clk.h.
	  Architectures utilizing the common struct clk should select
	  this option.

if COMMON_CLK

config COMMON_CLK_WM831X
	tristate "Clock driver for WM831x/2x PMICs"
	depends on MFD_WM831X
	help
	  Supports the clocking subsystem of the WM831x/2x series of
	  PMICs from Wolfson Microelectronics.

source "drivers/clk/versatile/Kconfig"

config CLK_HSDK
	bool "PLL Driver for HSDK platform"
	depends on OF || COMPILE_TEST
<<<<<<< HEAD
=======
	depends on IOMEM
>>>>>>> 84569f32
	help
	  This driver supports the HSDK core, system, ddr, tunnel and hdmi PLLs
	  control.

config COMMON_CLK_MAX77686
	tristate "Clock driver for Maxim 77620/77686/77802 MFD"
	depends on MFD_MAX77686 || MFD_MAX77620 || COMPILE_TEST
	help
	  This driver supports Maxim 77620/77686/77802 crystal oscillator
	  clock.

config COMMON_CLK_MAX9485
	tristate "Maxim 9485 Programmable Clock Generator"
	depends on I2C
	help
	  This driver supports Maxim 9485 Programmable Audio Clock Generator

config COMMON_CLK_RK808
	tristate "Clock driver for RK805/RK808/RK809/RK817/RK818"
	depends on MFD_RK808
	help
	  This driver supports RK805, RK809 and RK817, RK808 and RK818 crystal oscillator clock.
	  These multi-function devices have two fixed-rate oscillators, clocked at 32KHz each.
	  Clkout1 is always on, Clkout2 can off by control register.

config COMMON_CLK_HI655X
	tristate "Clock driver for Hi655x" if EXPERT
	depends on (MFD_HI655X_PMIC || COMPILE_TEST)
	depends on REGMAP
	default MFD_HI655X_PMIC
	help
	  This driver supports the hi655x PMIC clock. This
	  multi-function device has one fixed-rate oscillator, clocked
	  at 32KHz.

config COMMON_CLK_SCMI
	tristate "Clock driver controlled via SCMI interface"
	depends on ARM_SCMI_PROTOCOL || COMPILE_TEST
	help
	  This driver provides support for clocks that are controlled
	  by firmware that implements the SCMI interface.

	  This driver uses SCMI Message Protocol to interact with the
	  firmware providing all the clock controls.

config COMMON_CLK_SCPI
	tristate "Clock driver controlled via SCPI interface"
	depends on ARM_SCPI_PROTOCOL || COMPILE_TEST
	help
	  This driver provides support for clocks that are controlled
	  by firmware that implements the SCPI interface.

	  This driver uses SCPI Message Protocol to interact with the
	  firmware providing all the clock controls.

config COMMON_CLK_SI5341
	tristate "Clock driver for SiLabs 5341 and 5340 A/B/C/D devices"
	depends on I2C
	select REGMAP_I2C
	help
	  This driver supports Silicon Labs Si5341 and Si5340 programmable clock
	  generators. Not all features of these chips are currently supported
	  by the driver, in particular it only supports XTAL input. The chip can
	  be pre-programmed to support other configurations and features not yet
	  implemented in the driver.

config COMMON_CLK_SI5351
	tristate "Clock driver for SiLabs 5351A/B/C"
	depends on I2C
	select REGMAP_I2C
	select RATIONAL
	help
	  This driver supports Silicon Labs 5351A/B/C programmable clock
	  generators.

config COMMON_CLK_SI514
	tristate "Clock driver for SiLabs 514 devices"
	depends on I2C
	depends on OF
	select REGMAP_I2C
	help
	  This driver supports the Silicon Labs 514 programmable clock
	  generator.

config COMMON_CLK_SI544
	tristate "Clock driver for SiLabs 544 devices"
	depends on I2C
	select REGMAP_I2C
	help
	  This driver supports the Silicon Labs 544 programmable clock
	  generator.

config COMMON_CLK_SI570
	tristate "Clock driver for SiLabs 570 and compatible devices"
	depends on I2C
	depends on OF
	select REGMAP_I2C
	help
	  This driver supports Silicon Labs 570/571/598/599 programmable
	  clock generators.

config COMMON_CLK_BM1880
	bool "Clock driver for Bitmain BM1880 SoC"
	depends on ARCH_BITMAIN || COMPILE_TEST
	default ARCH_BITMAIN
	help
	  This driver supports the clocks on Bitmain BM1880 SoC.

config COMMON_CLK_CDCE706
	tristate "Clock driver for TI CDCE706 clock synthesizer"
	depends on I2C
	select REGMAP_I2C
	select RATIONAL
	help
	  This driver supports TI CDCE706 programmable 3-PLL clock synthesizer.

config COMMON_CLK_CDCE925
	tristate "Clock driver for TI CDCE913/925/937/949 devices"
	depends on I2C
	depends on OF
	select REGMAP_I2C
	help
	  This driver supports the TI CDCE913/925/937/949 programmable clock
	  synthesizer. Each chip has different number of PLLs and outputs.
	  For example, the CDCE925 contains two PLLs with spread-spectrum
	  clocking support and five output dividers. The driver only supports
	  the following setup, and uses a fixed setting for the output muxes.
	  Y1 is derived from the input clock
	  Y2 and Y3 derive from PLL1
	  Y4 and Y5 derive from PLL2
	  Given a target output frequency, the driver will set the PLL and
	  divider to best approximate the desired output.

config COMMON_CLK_CS2000_CP
	tristate "Clock driver for CS2000 Fractional-N Clock Synthesizer & Clock Multiplier"
	depends on I2C
	help
	  If you say yes here you get support for the CS2000 clock multiplier.

config COMMON_CLK_FSL_SAI
	bool "Clock driver for BCLK of Freescale SAI cores"
	depends on ARCH_LAYERSCAPE || COMPILE_TEST
	help
	  This driver supports the Freescale SAI (Synchronous Audio Interface)
	  to be used as a generic clock output. Some SoCs have restrictions
	  regarding the possible pin multiplexer settings. Eg. on some SoCs
	  two SAI interfaces can only be enabled together. If just one is
	  needed, the BCLK pin of the second one can be used as general
	  purpose clock output. Ideally, it can be used to drive an audio
	  codec (sometimes known as MCLK).

config COMMON_CLK_GEMINI
	bool "Clock driver for Cortina Systems Gemini SoC"
	depends on ARCH_GEMINI || COMPILE_TEST
	select MFD_SYSCON
	select RESET_CONTROLLER
	help
	  This driver supports the SoC clocks on the Cortina Systems Gemini
	  platform, also known as SL3516 or CS3516.

config COMMON_CLK_ASPEED
	bool "Clock driver for Aspeed BMC SoCs"
	depends on ARCH_ASPEED || COMPILE_TEST
	default ARCH_ASPEED
	select MFD_SYSCON
	select RESET_CONTROLLER
	help
	  This driver supports the SoC clocks on the Aspeed BMC platforms.

	  The G4 and G5 series, including the ast2400 and ast2500, are supported
	  by this driver.

config COMMON_CLK_S2MPS11
	tristate "Clock driver for S2MPS1X/S5M8767 MFD"
	depends on MFD_SEC_CORE || COMPILE_TEST
	help
	  This driver supports S2MPS11/S2MPS14/S5M8767 crystal oscillator
	  clock. These multi-function devices have two (S2MPS14) or three
	  (S2MPS11, S5M8767) fixed-rate oscillators, clocked at 32KHz each.

config CLK_TWL6040
	tristate "External McPDM functional clock from twl6040"
	depends on TWL6040_CORE
	help
	  Enable the external functional clock support on OMAP4+ platforms for
	  McPDM. McPDM module is using the external bit clock on the McPDM bus
	  as functional clock.

config COMMON_CLK_AXI_CLKGEN
	tristate "AXI clkgen driver"
	depends on ARCH_ZYNQ || MICROBLAZE || COMPILE_TEST
	help
	  Support for the Analog Devices axi-clkgen pcore clock generator for Xilinx
	  FPGAs. It is commonly used in Analog Devices' reference designs.

config CLK_QORIQ
	bool "Clock driver for Freescale QorIQ platforms"
	depends on (PPC_E500MC || ARM || ARM64 || COMPILE_TEST) && OF
	help
	  This adds the clock driver support for Freescale QorIQ platforms
	  using common clock framework.

config CLK_LS1028A_PLLDIG
        tristate "Clock driver for LS1028A Display output"
        depends on ARCH_LAYERSCAPE || COMPILE_TEST
        default ARCH_LAYERSCAPE
        help
          This driver support the Display output interfaces(LCD, DPHY) pixel clocks
          of the QorIQ Layerscape LS1028A, as implemented TSMC CLN28HPM PLL. Not all
          features of the PLL are currently supported by the driver. By default,
          configured bypass mode with this PLL.

config COMMON_CLK_XGENE
	bool "Clock driver for APM XGene SoC"
	default ARCH_XGENE
	depends on ARM64 || COMPILE_TEST
	help
	  Support for the APM X-Gene SoC reference, PLL, and device clocks.

config COMMON_CLK_LOCHNAGAR
	tristate "Cirrus Logic Lochnagar clock driver"
	depends on MFD_LOCHNAGAR
	help
	  This driver supports the clocking features of the Cirrus Logic
	  Lochnagar audio development board.

config COMMON_CLK_NXP
	def_bool COMMON_CLK && (ARCH_LPC18XX || ARCH_LPC32XX)
	select REGMAP_MMIO if ARCH_LPC32XX
	select MFD_SYSCON if ARCH_LPC18XX
	help
	  Support for clock providers on NXP platforms.

config COMMON_CLK_PALMAS
	tristate "Clock driver for TI Palmas devices"
	depends on MFD_PALMAS
	help
	  This driver supports TI Palmas devices 32KHz output KG and KG_AUDIO
	  using common clock framework.

config COMMON_CLK_PWM
	tristate "Clock driver for PWMs used as clock outputs"
	depends on PWM
	help
	  Adapter driver so that any PWM output can be (mis)used as clock signal
	  at 50% duty cycle.

config COMMON_CLK_PXA
	def_bool COMMON_CLK && ARCH_PXA
	help
	  Support for the Marvell PXA SoC.

config COMMON_CLK_PIC32
	def_bool COMMON_CLK && MACH_PIC32

config COMMON_CLK_OXNAS
	bool "Clock driver for the OXNAS SoC Family"
	depends on ARCH_OXNAS || COMPILE_TEST
	select MFD_SYSCON
	help
	  Support for the OXNAS SoC Family clocks.

config COMMON_CLK_VC5
	tristate "Clock driver for IDT VersaClock 5,6 devices"
	depends on I2C
	depends on OF
	select REGMAP_I2C
	help
	  This driver supports the IDT VersaClock 5 and VersaClock 6
	  programmable clock generators.

config COMMON_CLK_STM32MP157
	def_bool COMMON_CLK && MACH_STM32MP157
	help
	  Support for stm32mp157 SoC family clocks

config COMMON_CLK_STM32F
	def_bool COMMON_CLK && (MACH_STM32F429 || MACH_STM32F469 || MACH_STM32F746)
	help
	  Support for stm32f4 and stm32f7 SoC families clocks

config COMMON_CLK_STM32H7
	def_bool COMMON_CLK && MACH_STM32H743
	help
	  Support for stm32h7 SoC family clocks

config COMMON_CLK_MMP2
	def_bool COMMON_CLK && (MACH_MMP2_DT || MACH_MMP3_DT)
	help
	  Support for Marvell MMP2 and MMP3 SoC clocks

config COMMON_CLK_MMP2_AUDIO
        tristate "Clock driver for MMP2 Audio subsystem"
        depends on COMMON_CLK_MMP2 || COMPILE_TEST
        help
          This driver supports clocks for Audio subsystem on MMP2 SoC.

config COMMON_CLK_BD718XX
	tristate "Clock driver for 32K clk gates on ROHM PMICs"
	depends on MFD_ROHM_BD718XX || MFD_ROHM_BD70528 || MFD_ROHM_BD71828
	help
	  This driver supports ROHM BD71837, ROHM BD71847, ROHM BD71828 and
	  ROHM BD70528 PMICs clock gates.

config COMMON_CLK_FIXED_MMIO
	bool "Clock driver for Memory Mapped Fixed values"
	depends on COMMON_CLK && OF
	help
	  Support for Memory Mapped IO Fixed clocks

source "drivers/clk/actions/Kconfig"
source "drivers/clk/analogbits/Kconfig"
source "drivers/clk/baikal-t1/Kconfig"
source "drivers/clk/bcm/Kconfig"
source "drivers/clk/hisilicon/Kconfig"
source "drivers/clk/imgtec/Kconfig"
source "drivers/clk/imx/Kconfig"
source "drivers/clk/ingenic/Kconfig"
source "drivers/clk/keystone/Kconfig"
source "drivers/clk/mediatek/Kconfig"
source "drivers/clk/meson/Kconfig"
source "drivers/clk/mvebu/Kconfig"
source "drivers/clk/qcom/Kconfig"
source "drivers/clk/renesas/Kconfig"
source "drivers/clk/samsung/Kconfig"
source "drivers/clk/sifive/Kconfig"
source "drivers/clk/sprd/Kconfig"
source "drivers/clk/sunxi/Kconfig"
source "drivers/clk/sunxi-ng/Kconfig"
source "drivers/clk/tegra/Kconfig"
source "drivers/clk/ti/Kconfig"
source "drivers/clk/uniphier/Kconfig"
source "drivers/clk/x86/Kconfig"
source "drivers/clk/zynqmp/Kconfig"

endif<|MERGE_RESOLUTION|>--- conflicted
+++ resolved
@@ -50,10 +50,7 @@
 config CLK_HSDK
 	bool "PLL Driver for HSDK platform"
 	depends on OF || COMPILE_TEST
-<<<<<<< HEAD
-=======
 	depends on IOMEM
->>>>>>> 84569f32
 	help
 	  This driver supports the HSDK core, system, ddr, tunnel and hdmi PLLs
 	  control.
