--- conflicted
+++ resolved
@@ -446,10 +446,6 @@
 	struct ieee80211_tx_info *tx_info;
 	struct ieee80211_tx_rate *rate;
 	struct ieee80211_conf *cur_conf = &priv->hw->conf;
-<<<<<<< HEAD
-	struct ieee80211_supported_band *sband;
-=======
->>>>>>> eaef6a93
 	bool txok;
 	int slot;
 
@@ -464,10 +460,6 @@
 	tx_info = IEEE80211_SKB_CB(skb);
 	vif = tx_info->control.vif;
 	rate = &tx_info->status.rates[0];
-<<<<<<< HEAD
-	sband = priv->hw->wiphy->bands[cur_conf->channel->band];
-=======
->>>>>>> eaef6a93
 
 	memset(&tx_info->status, 0, sizeof(tx_info->status));
 
@@ -477,17 +469,10 @@
 	 */
 	if (!txok || !vif || !txs)
 		goto send_mac80211;
-<<<<<<< HEAD
 
 	if (txs->ts_flags & ATH9K_HTC_TXSTAT_ACK)
 		tx_info->flags |= IEEE80211_TX_STAT_ACK;
 
-=======
-
-	if (txs->ts_flags & ATH9K_HTC_TXSTAT_ACK)
-		tx_info->flags |= IEEE80211_TX_STAT_ACK;
-
->>>>>>> eaef6a93
 	if (txs->ts_flags & ATH9K_HTC_TXSTAT_FILT)
 		tx_info->flags |= IEEE80211_TX_STAT_TX_FILTERED;
 
@@ -634,7 +619,6 @@
 		}
 	}
 	spin_unlock_irqrestore(&epid_queue->lock, flags);
-<<<<<<< HEAD
 
 	ath_dbg(common, ATH_DBG_XMIT,
 		"No matching packet for cookie: %d, epid: %d\n",
@@ -656,29 +640,6 @@
 
 		__txs = &txs->txstatus[i];
 
-=======
-
-	ath_dbg(common, ATH_DBG_XMIT,
-		"No matching packet for cookie: %d, epid: %d\n",
-		txs->cookie, epid);
-
-	return NULL;
-}
-
-void ath9k_htc_txstatus(struct ath9k_htc_priv *priv, void *wmi_event)
-{
-	struct wmi_event_txstatus *txs = (struct wmi_event_txstatus *)wmi_event;
-	struct __wmi_event_txstatus *__txs;
-	struct sk_buff *skb;
-	struct ath9k_htc_tx_event *tx_pend;
-	int i;
-
-	for (i = 0; i < txs->cnt; i++) {
-		WARN_ON(txs->cnt > HTC_MAX_TX_STATUS);
-
-		__txs = &txs->txstatus[i];
-
->>>>>>> eaef6a93
 		skb = ath9k_htc_tx_get_packet(priv, __txs);
 		if (!skb) {
 			/*
