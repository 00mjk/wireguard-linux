--- conflicted
+++ resolved
@@ -6519,11 +6519,12 @@
 	if (!dd->dc_shutdown)
 		return;
 
-	/*
-	 * Take the 8051 out of reset, wait until 8051 is ready, and set host
-	 * version bit.
-	 */
-	release_and_wait_ready_8051_firmware(dd);
+	/* Take the 8051 out of reset */
+	write_csr(dd, DC_DC8051_CFG_RST, 0ull);
+	/* Wait until 8051 is ready */
+	if (wait_fm_ready(dd, TIMEOUT_8051_START))
+		dd_dev_err(dd, "%s: timeout starting 8051 firmware\n",
+			   __func__);
 
 	/* Take away reset for LCB and RX FPE (set in lcb_shutdown). */
 	write_csr(dd, DCC_CFG_RESET, 0x10);
@@ -8608,27 +8609,26 @@
 }
 
 /*
- * If the 8051 is in reset mode (dd->dc_shutdown == 1), this function
- * will still continue executing.
- *
  * Returns:
  *	< 0 = Linux error, not able to get access
  *	> 0 = 8051 command RETURN_CODE
  */
-<<<<<<< HEAD
-static int _do_8051_command(struct hfi1_devdata *dd, u32 type, u64 in_data,
-			    u64 *out_data)
-=======
 static int do_8051_command(struct hfi1_devdata *dd, u32 type, u64 in_data,
 			   u64 *out_data)
->>>>>>> 661e50bc
 {
 	u64 reg, completed;
 	int return_code;
 	unsigned long timeout;
 
-	lockdep_assert_held(&dd->dc8051_lock);
 	hfi1_cdbg(DC8051, "type %d, data 0x%012llx", type, in_data);
+
+	mutex_lock(&dd->dc8051_lock);
+
+	/* We can't send any commands to the 8051 if it's in reset */
+	if (dd->dc_shutdown) {
+		return_code = -ENODEV;
+		goto fail;
+	}
 
 	/*
 	 * If an 8051 host command timed out previously, then the 8051 is
@@ -8730,29 +8730,6 @@
 	write_csr(dd, DC_DC8051_CFG_HOST_CMD_0, 0);
 
 fail:
-	return return_code;
-}
-
-/*
- * Returns:
- *	< 0 = Linux error, not able to get access
- *	> 0 = 8051 command RETURN_CODE
- */
-static int do_8051_command(struct hfi1_devdata *dd, u32 type, u64 in_data,
-			   u64 *out_data)
-{
-	int return_code;
-
-	mutex_lock(&dd->dc8051_lock);
-	/* We can't send any commands to the 8051 if it's in reset */
-	if (dd->dc_shutdown) {
-		return_code = -ENODEV;
-		goto fail;
-	}
-
-	return_code = _do_8051_command(dd, type, in_data, out_data);
-
-fail:
 	mutex_unlock(&dd->dc8051_lock);
 	return return_code;
 }
@@ -8762,35 +8739,22 @@
 	return do_8051_command(dd, HCMD_CHANGE_PHY_STATE, state, NULL);
 }
 
-static int _load_8051_config(struct hfi1_devdata *dd, u8 field_id,
-			     u8 lane_id, u32 config_data)
+int load_8051_config(struct hfi1_devdata *dd, u8 field_id,
+		     u8 lane_id, u32 config_data)
 {
 	u64 data;
 	int ret;
 
-	lockdep_assert_held(&dd->dc8051_lock);
 	data = (u64)field_id << LOAD_DATA_FIELD_ID_SHIFT
 		| (u64)lane_id << LOAD_DATA_LANE_ID_SHIFT
 		| (u64)config_data << LOAD_DATA_DATA_SHIFT;
-	ret = _do_8051_command(dd, HCMD_LOAD_CONFIG_DATA, data, NULL);
+	ret = do_8051_command(dd, HCMD_LOAD_CONFIG_DATA, data, NULL);
 	if (ret != HCMD_SUCCESS) {
 		dd_dev_err(dd,
 			   "load 8051 config: field id %d, lane %d, err %d\n",
 			   (int)field_id, (int)lane_id, ret);
 	}
 	return ret;
-}
-
-int load_8051_config(struct hfi1_devdata *dd, u8 field_id,
-		     u8 lane_id, u32 config_data)
-{
-	int return_code;
-
-	mutex_lock(&dd->dc8051_lock);
-	return_code = _load_8051_config(dd, field_id, lane_id, config_data);
-	mutex_unlock(&dd->dc8051_lock);
-
-	return return_code;
 }
 
 /*
@@ -8908,14 +8872,13 @@
 	u32 frame;
 	u32 mask;
 
-	lockdep_assert_held(&dd->dc8051_lock);
 	mask = (HOST_INTERFACE_VERSION_MASK << HOST_INTERFACE_VERSION_SHIFT);
 	read_8051_config(dd, RESERVED_REGISTERS, GENERAL_CONFIG, &frame);
 	/* Clear, then set field */
 	frame &= ~mask;
 	frame |= ((u32)version << HOST_INTERFACE_VERSION_SHIFT);
-	return _load_8051_config(dd, RESERVED_REGISTERS, GENERAL_CONFIG,
-				 frame);
+	return load_8051_config(dd, RESERVED_REGISTERS, GENERAL_CONFIG,
+				frame);
 }
 
 void read_misc_status(struct hfi1_devdata *dd, u8 *ver_major, u8 *ver_minor,
