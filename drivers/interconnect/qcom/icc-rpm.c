--- conflicted
+++ resolved
@@ -11,18 +11,13 @@
 #include <linux/of_device.h>
 #include <linux/of_platform.h>
 #include <linux/platform_device.h>
-<<<<<<< HEAD
-=======
 #include <linux/pm_domain.h>
->>>>>>> 754e0b0e
 #include <linux/regmap.h>
 #include <linux/slab.h>
 
 #include "smd-rpm.h"
 #include "icc-rpm.h"
 
-<<<<<<< HEAD
-=======
 /* QNOC QoS */
 #define QNOC_QOS_MCTL_LOWn_ADDR(n)	(0x8 + (n * 0x1000))
 #define QNOC_QOS_MCTL_DFLT_PRIO_MASK	0x70
@@ -30,7 +25,6 @@
 #define QNOC_QOS_MCTL_URGFWD_EN_MASK	0x8
 #define QNOC_QOS_MCTL_URGFWD_EN_SHIFT	3
 
->>>>>>> 754e0b0e
 /* BIMC QoS */
 #define M_BKE_REG_BASE(n)		(0x300 + (0x4000 * n))
 #define M_BKE_EN_ADDR(n)		(M_BKE_REG_BASE(n))
@@ -53,8 +47,6 @@
 #define NOC_QOS_MODEn_ADDR(n)		(0xc + (n * 0x1000))
 #define NOC_QOS_MODEn_MASK		0x3
 
-<<<<<<< HEAD
-=======
 static int qcom_icc_set_qnoc_qos(struct icc_node *src, u64 max_bw)
 {
 	struct icc_provider *provider = src->provider;
@@ -76,7 +68,6 @@
 			!!qos->urg_fwd_en << QNOC_QOS_MCTL_URGFWD_EN_SHIFT);
 }
 
->>>>>>> 754e0b0e
 static int qcom_icc_bimc_set_qos_health(struct qcom_icc_provider *qp,
 					struct qcom_icc_qos *qos,
 					int regnum)
@@ -114,11 +105,7 @@
 	provider = src->provider;
 	qp = to_qcom_provider(provider);
 
-<<<<<<< HEAD
-	if (qn->qos.qos_mode != -1)
-=======
 	if (qn->qos.qos_mode != NOC_QOS_MODE_INVALID)
->>>>>>> 754e0b0e
 		mode = qn->qos.qos_mode;
 
 	/* QoS Priority: The QoS Health parameters are getting considered
@@ -179,11 +166,7 @@
 		return 0;
 	}
 
-<<<<<<< HEAD
-	if (qn->qos.qos_mode != -1)
-=======
 	if (qn->qos.qos_mode != NOC_QOS_MODE_INVALID)
->>>>>>> 754e0b0e
 		mode = qn->qos.qos_mode;
 
 	if (mode == NOC_QOS_MODE_FIXED) {
@@ -208,19 +191,6 @@
 	struct qcom_icc_node *qn = node->data;
 
 	dev_dbg(node->provider->dev, "Setting QoS for %s\n", qn->name);
-<<<<<<< HEAD
-
-	if (qp->is_bimc_node)
-		return qcom_icc_set_bimc_qos(node, sum_bw);
-
-	return qcom_icc_set_noc_qos(node, sum_bw);
-}
-
-static int qcom_icc_rpm_set(int mas_rpm_id, int slv_rpm_id, u64 sum_bw)
-{
-	int ret = 0;
-
-=======
 
 	switch (qp->type) {
 	case QCOM_ICC_BIMC:
@@ -236,7 +206,6 @@
 {
 	int ret = 0;
 
->>>>>>> 754e0b0e
 	if (mas_rpm_id != -1) {
 		ret = qcom_icc_rpm_smd_send(QCOM_SMD_RPM_ACTIVE_STATE,
 					    RPM_BUS_MASTER_REQ,
@@ -372,11 +341,7 @@
 		qp->bus_clks[i].id = cds[i];
 	qp->num_clks = cd_num;
 
-<<<<<<< HEAD
-	qp->is_bimc_node = desc->is_bimc_node;
-=======
 	qp->type = desc->type;
->>>>>>> 754e0b0e
 	qp->qos_offset = desc->qos_offset;
 
 	if (desc->regmap_cfg) {
@@ -384,10 +349,6 @@
 		void __iomem *mmio;
 
 		res = platform_get_resource(pdev, IORESOURCE_MEM, 0);
-<<<<<<< HEAD
-		if (!res)
-			return -ENODEV;
-=======
 		if (!res) {
 			/* Try parent's regmap */
 			qp->regmap = dev_get_regmap(dev->parent, NULL);
@@ -395,7 +356,6 @@
 				goto regmap_done;
 			return -ENODEV;
 		}
->>>>>>> 754e0b0e
 
 		mmio = devm_ioremap_resource(dev, res);
 
@@ -411,10 +371,7 @@
 		}
 	}
 
-<<<<<<< HEAD
-=======
 regmap_done:
->>>>>>> 754e0b0e
 	ret = devm_clk_bulk_get(dev, qp->num_clks, qp->bus_clks);
 	if (ret)
 		return ret;
