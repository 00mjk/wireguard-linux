--- conflicted
+++ resolved
@@ -688,12 +688,8 @@
 }
 
 static int aic32x4_setup_clocks(struct snd_soc_component *component,
-<<<<<<< HEAD
-				unsigned int sample_rate, unsigned int channels)
-=======
 				unsigned int sample_rate, unsigned int channels,
 				unsigned int bit_depth)
->>>>>>> 85a75555
 {
 	u8 aosr;
 	u16 dosr;
@@ -781,13 +777,8 @@
 							dosr);
 
 						clk_set_rate(clocks[5].clk,
-<<<<<<< HEAD
-							sample_rate * 32 *
-							channels);
-=======
 							sample_rate * channels *
 							bit_depth);
->>>>>>> 85a75555
 
 						return 0;
 					}
@@ -811,12 +802,8 @@
 	u8 dacsetup_reg = 0;
 
 	aic32x4_setup_clocks(component, params_rate(params),
-<<<<<<< HEAD
-			     params_channels(params));
-=======
 			     params_channels(params),
 			     params_physical_width(params));
->>>>>>> 85a75555
 
 	switch (params_physical_width(params)) {
 	case 16:
