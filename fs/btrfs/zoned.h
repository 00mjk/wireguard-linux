/* SPDX-License-Identifier: GPL-2.0 */

#ifndef BTRFS_ZONED_H
#define BTRFS_ZONED_H

#include <linux/types.h>
#include <linux/blkdev.h>
#include "volumes.h"
#include "disk-io.h"
#include "block-group.h"
#include "btrfs_inode.h"

/*
 * Block groups with more than this value (percents) of unusable space will be
 * scheduled for background reclaim.
 */
#define BTRFS_DEFAULT_RECLAIM_THRESH		75

struct btrfs_zoned_device_info {
	/*
	 * Number of zones, zone size and types of zones if bdev is a
	 * zoned block device.
	 */
	u64 zone_size;
	u8  zone_size_shift;
	u32 nr_zones;
	unsigned int max_active_zones;
	atomic_t active_zones_left;
	unsigned long *seq_zones;
	unsigned long *empty_zones;
	unsigned long *active_zones;
<<<<<<< HEAD
=======
	struct blk_zone *zone_cache;
>>>>>>> 754e0b0e
	struct blk_zone sb_zones[2 * BTRFS_SUPER_MIRROR_MAX];
};

#ifdef CONFIG_BLK_DEV_ZONED
int btrfs_get_dev_zone(struct btrfs_device *device, u64 pos,
		       struct blk_zone *zone);
int btrfs_get_dev_zone_info_all_devices(struct btrfs_fs_info *fs_info);
int btrfs_get_dev_zone_info(struct btrfs_device *device, bool populate_cache);
void btrfs_destroy_dev_zone_info(struct btrfs_device *device);
int btrfs_check_zoned_mode(struct btrfs_fs_info *fs_info);
int btrfs_check_mountopts_zoned(struct btrfs_fs_info *info);
int btrfs_sb_log_location_bdev(struct block_device *bdev, int mirror, int rw,
			       u64 *bytenr_ret);
int btrfs_sb_log_location(struct btrfs_device *device, int mirror, int rw,
			  u64 *bytenr_ret);
int btrfs_advance_sb_log(struct btrfs_device *device, int mirror);
int btrfs_reset_sb_log_zones(struct block_device *bdev, int mirror);
u64 btrfs_find_allocatable_zones(struct btrfs_device *device, u64 hole_start,
				 u64 hole_end, u64 num_bytes);
int btrfs_reset_device_zone(struct btrfs_device *device, u64 physical,
			    u64 length, u64 *bytes);
int btrfs_ensure_empty_zones(struct btrfs_device *device, u64 start, u64 size);
int btrfs_load_block_group_zone_info(struct btrfs_block_group *cache, bool new);
void btrfs_calc_zone_unusable(struct btrfs_block_group *cache);
void btrfs_redirty_list_add(struct btrfs_transaction *trans,
			    struct extent_buffer *eb);
void btrfs_free_redirty_list(struct btrfs_transaction *trans);
bool btrfs_use_zone_append(struct btrfs_inode *inode, u64 start);
void btrfs_record_physical_zoned(struct inode *inode, u64 file_offset,
				 struct bio *bio);
void btrfs_rewrite_logical_zoned(struct btrfs_ordered_extent *ordered);
bool btrfs_check_meta_write_pointer(struct btrfs_fs_info *fs_info,
				    struct extent_buffer *eb,
				    struct btrfs_block_group **cache_ret);
void btrfs_revert_meta_write_pointer(struct btrfs_block_group *cache,
				     struct extent_buffer *eb);
int btrfs_zoned_issue_zeroout(struct btrfs_device *device, u64 physical, u64 length);
int btrfs_sync_zone_write_pointer(struct btrfs_device *tgt_dev, u64 logical,
				  u64 physical_start, u64 physical_pos);
struct btrfs_device *btrfs_zoned_get_device(struct btrfs_fs_info *fs_info,
					    u64 logical, u64 length);
bool btrfs_zone_activate(struct btrfs_block_group *block_group);
int btrfs_zone_finish(struct btrfs_block_group *block_group);
<<<<<<< HEAD
bool btrfs_can_activate_zone(struct btrfs_fs_devices *fs_devices,
			     int raid_index);
void btrfs_zone_finish_endio(struct btrfs_fs_info *fs_info, u64 logical,
			     u64 length);
void btrfs_clear_data_reloc_bg(struct btrfs_block_group *bg);
=======
bool btrfs_can_activate_zone(struct btrfs_fs_devices *fs_devices, u64 flags);
void btrfs_zone_finish_endio(struct btrfs_fs_info *fs_info, u64 logical,
			     u64 length);
void btrfs_clear_data_reloc_bg(struct btrfs_block_group *bg);
void btrfs_free_zone_cache(struct btrfs_fs_info *fs_info);
>>>>>>> 754e0b0e
#else /* CONFIG_BLK_DEV_ZONED */
static inline int btrfs_get_dev_zone(struct btrfs_device *device, u64 pos,
				     struct blk_zone *zone)
{
	return 0;
}

static inline int btrfs_get_dev_zone_info_all_devices(struct btrfs_fs_info *fs_info)
{
	return 0;
}

static inline int btrfs_get_dev_zone_info(struct btrfs_device *device,
					  bool populate_cache)
{
	return 0;
}

static inline void btrfs_destroy_dev_zone_info(struct btrfs_device *device) { }

static inline int btrfs_check_zoned_mode(const struct btrfs_fs_info *fs_info)
{
	if (!btrfs_is_zoned(fs_info))
		return 0;

	btrfs_err(fs_info, "zoned block devices support is not enabled");
	return -EOPNOTSUPP;
}

static inline int btrfs_check_mountopts_zoned(struct btrfs_fs_info *info)
{
	return 0;
}

static inline int btrfs_sb_log_location_bdev(struct block_device *bdev,
					     int mirror, int rw, u64 *bytenr_ret)
{
	*bytenr_ret = btrfs_sb_offset(mirror);
	return 0;
}

static inline int btrfs_sb_log_location(struct btrfs_device *device, int mirror,
					int rw, u64 *bytenr_ret)
{
	*bytenr_ret = btrfs_sb_offset(mirror);
	return 0;
}

static inline int btrfs_advance_sb_log(struct btrfs_device *device, int mirror)
{
	return 0;
}

static inline int btrfs_reset_sb_log_zones(struct block_device *bdev, int mirror)
{
	return 0;
}

static inline u64 btrfs_find_allocatable_zones(struct btrfs_device *device,
					       u64 hole_start, u64 hole_end,
					       u64 num_bytes)
{
	return hole_start;
}

static inline int btrfs_reset_device_zone(struct btrfs_device *device,
					  u64 physical, u64 length, u64 *bytes)
{
	*bytes = 0;
	return 0;
}

static inline int btrfs_ensure_empty_zones(struct btrfs_device *device,
					   u64 start, u64 size)
{
	return 0;
}

static inline int btrfs_load_block_group_zone_info(
		struct btrfs_block_group *cache, bool new)
{
	return 0;
}

static inline void btrfs_calc_zone_unusable(struct btrfs_block_group *cache) { }

static inline void btrfs_redirty_list_add(struct btrfs_transaction *trans,
					  struct extent_buffer *eb) { }
static inline void btrfs_free_redirty_list(struct btrfs_transaction *trans) { }

static inline bool btrfs_use_zone_append(struct btrfs_inode *inode, u64 start)
{
	return false;
}

static inline void btrfs_record_physical_zoned(struct inode *inode,
					       u64 file_offset, struct bio *bio)
{
}

static inline void btrfs_rewrite_logical_zoned(
				struct btrfs_ordered_extent *ordered) { }

static inline bool btrfs_check_meta_write_pointer(struct btrfs_fs_info *fs_info,
			       struct extent_buffer *eb,
			       struct btrfs_block_group **cache_ret)
{
	return true;
}

static inline void btrfs_revert_meta_write_pointer(
						struct btrfs_block_group *cache,
						struct extent_buffer *eb)
{
}

static inline int btrfs_zoned_issue_zeroout(struct btrfs_device *device,
					    u64 physical, u64 length)
{
	return -EOPNOTSUPP;
}

static inline int btrfs_sync_zone_write_pointer(struct btrfs_device *tgt_dev,
						u64 logical, u64 physical_start,
						u64 physical_pos)
{
	return -EOPNOTSUPP;
}

static inline struct btrfs_device *btrfs_zoned_get_device(
						  struct btrfs_fs_info *fs_info,
						  u64 logical, u64 length)
{
	return ERR_PTR(-EOPNOTSUPP);
}

static inline bool btrfs_zone_activate(struct btrfs_block_group *block_group)
{
	return true;
}

static inline int btrfs_zone_finish(struct btrfs_block_group *block_group)
{
	return 0;
}

static inline bool btrfs_can_activate_zone(struct btrfs_fs_devices *fs_devices,
<<<<<<< HEAD
					   int raid_index)
=======
					   u64 flags)
>>>>>>> 754e0b0e
{
	return true;
}

static inline void btrfs_zone_finish_endio(struct btrfs_fs_info *fs_info,
					   u64 logical, u64 length) { }

static inline void btrfs_clear_data_reloc_bg(struct btrfs_block_group *bg) { }

<<<<<<< HEAD
=======
static inline void btrfs_free_zone_cache(struct btrfs_fs_info *fs_info) { }
>>>>>>> 754e0b0e
#endif

static inline bool btrfs_dev_is_sequential(struct btrfs_device *device, u64 pos)
{
	struct btrfs_zoned_device_info *zone_info = device->zone_info;

	if (!zone_info)
		return false;

	return test_bit(pos >> zone_info->zone_size_shift, zone_info->seq_zones);
}

static inline bool btrfs_dev_is_empty_zone(struct btrfs_device *device, u64 pos)
{
	struct btrfs_zoned_device_info *zone_info = device->zone_info;

	if (!zone_info)
		return true;

	return test_bit(pos >> zone_info->zone_size_shift, zone_info->empty_zones);
}

static inline void btrfs_dev_set_empty_zone_bit(struct btrfs_device *device,
						u64 pos, bool set)
{
	struct btrfs_zoned_device_info *zone_info = device->zone_info;
	unsigned int zno;

	if (!zone_info)
		return;

	zno = pos >> zone_info->zone_size_shift;
	if (set)
		set_bit(zno, zone_info->empty_zones);
	else
		clear_bit(zno, zone_info->empty_zones);
}

static inline void btrfs_dev_set_zone_empty(struct btrfs_device *device, u64 pos)
{
	btrfs_dev_set_empty_zone_bit(device, pos, true);
}

static inline void btrfs_dev_clear_zone_empty(struct btrfs_device *device, u64 pos)
{
	btrfs_dev_set_empty_zone_bit(device, pos, false);
}

static inline bool btrfs_check_device_zone_type(const struct btrfs_fs_info *fs_info,
						struct block_device *bdev)
{
	if (btrfs_is_zoned(fs_info)) {
		/*
		 * We can allow a regular device on a zoned filesystem, because
		 * we will emulate the zoned capabilities.
		 */
		if (!bdev_is_zoned(bdev))
			return true;

		return fs_info->zone_size ==
			(bdev_zone_sectors(bdev) << SECTOR_SHIFT);
	}

	/* Do not allow Host Manged zoned device */
	return bdev_zoned_model(bdev) != BLK_ZONED_HM;
}

static inline bool btrfs_check_super_location(struct btrfs_device *device, u64 pos)
{
	/*
	 * On a non-zoned device, any address is OK. On a zoned device,
	 * non-SEQUENTIAL WRITE REQUIRED zones are capable.
	 */
	return device->zone_info == NULL || !btrfs_dev_is_sequential(device, pos);
}

static inline bool btrfs_can_zone_reset(struct btrfs_device *device,
					u64 physical, u64 length)
{
	u64 zone_size;

	if (!btrfs_dev_is_sequential(device, physical))
		return false;

	zone_size = device->zone_info->zone_size;
	if (!IS_ALIGNED(physical, zone_size) || !IS_ALIGNED(length, zone_size))
		return false;

	return true;
}

static inline void btrfs_zoned_meta_io_lock(struct btrfs_fs_info *fs_info)
{
	if (!btrfs_is_zoned(fs_info))
		return;
	mutex_lock(&fs_info->zoned_meta_io_lock);
}

static inline void btrfs_zoned_meta_io_unlock(struct btrfs_fs_info *fs_info)
{
	if (!btrfs_is_zoned(fs_info))
		return;
	mutex_unlock(&fs_info->zoned_meta_io_lock);
}

static inline void btrfs_clear_treelog_bg(struct btrfs_block_group *bg)
{
	struct btrfs_fs_info *fs_info = bg->fs_info;

	if (!btrfs_is_zoned(fs_info))
		return;

	spin_lock(&fs_info->treelog_bg_lock);
	if (fs_info->treelog_bg == bg->start)
		fs_info->treelog_bg = 0;
	spin_unlock(&fs_info->treelog_bg_lock);
}

static inline void btrfs_zoned_data_reloc_lock(struct btrfs_inode *inode)
{
	struct btrfs_root *root = inode->root;

	if (btrfs_is_data_reloc_root(root) && btrfs_is_zoned(root->fs_info))
		btrfs_inode_lock(&inode->vfs_inode, 0);
}

static inline void btrfs_zoned_data_reloc_unlock(struct btrfs_inode *inode)
{
	struct btrfs_root *root = inode->root;

	if (btrfs_is_data_reloc_root(root) && btrfs_is_zoned(root->fs_info))
		btrfs_inode_unlock(&inode->vfs_inode, 0);
}

#endif<|MERGE_RESOLUTION|>--- conflicted
+++ resolved
@@ -29,10 +29,7 @@
 	unsigned long *seq_zones;
 	unsigned long *empty_zones;
 	unsigned long *active_zones;
-<<<<<<< HEAD
-=======
 	struct blk_zone *zone_cache;
->>>>>>> 754e0b0e
 	struct blk_zone sb_zones[2 * BTRFS_SUPER_MIRROR_MAX];
 };
 
@@ -76,19 +73,11 @@
 					    u64 logical, u64 length);
 bool btrfs_zone_activate(struct btrfs_block_group *block_group);
 int btrfs_zone_finish(struct btrfs_block_group *block_group);
-<<<<<<< HEAD
-bool btrfs_can_activate_zone(struct btrfs_fs_devices *fs_devices,
-			     int raid_index);
-void btrfs_zone_finish_endio(struct btrfs_fs_info *fs_info, u64 logical,
-			     u64 length);
-void btrfs_clear_data_reloc_bg(struct btrfs_block_group *bg);
-=======
 bool btrfs_can_activate_zone(struct btrfs_fs_devices *fs_devices, u64 flags);
 void btrfs_zone_finish_endio(struct btrfs_fs_info *fs_info, u64 logical,
 			     u64 length);
 void btrfs_clear_data_reloc_bg(struct btrfs_block_group *bg);
 void btrfs_free_zone_cache(struct btrfs_fs_info *fs_info);
->>>>>>> 754e0b0e
 #else /* CONFIG_BLK_DEV_ZONED */
 static inline int btrfs_get_dev_zone(struct btrfs_device *device, u64 pos,
 				     struct blk_zone *zone)
@@ -236,11 +225,7 @@
 }
 
 static inline bool btrfs_can_activate_zone(struct btrfs_fs_devices *fs_devices,
-<<<<<<< HEAD
-					   int raid_index)
-=======
 					   u64 flags)
->>>>>>> 754e0b0e
 {
 	return true;
 }
@@ -250,10 +235,7 @@
 
 static inline void btrfs_clear_data_reloc_bg(struct btrfs_block_group *bg) { }
 
-<<<<<<< HEAD
-=======
 static inline void btrfs_free_zone_cache(struct btrfs_fs_info *fs_info) { }
->>>>>>> 754e0b0e
 #endif
 
 static inline bool btrfs_dev_is_sequential(struct btrfs_device *device, u64 pos)
